<?xml version="1.0" encoding="utf-8"?>
<resources>
    
    <style name="Theme.rpiCheck.Base.Dark" parent="Theme.Sherlock">
        <item name="actionBarStyle">@style/Widget.Sherlock.ActionBar.Solid</item>
    </style>
    
    <style name="Theme.rpiCheck.Dark" parent="Theme.rpiCheck.Base.Dark">
        <item name="ic_action_new">@drawable/ic_action_new_dark</item>
        <item name="ic_action_delete">@drawable/ic_action_delete_dark</item>
        <item name="ic_action_restart">@drawable/ic_action_replay_dark</item>
        <item name="ic_action_edit">@drawable/ic_action_edit_dark</item>
        <item name="ic_action_settings">@drawable/ic_action_settings_dark</item>
<<<<<<< HEAD
        <item name="ic_action_next">@drawable/ic_action_next_item_dark</item>
        <item name="ic_action_save">@drawable/ic_action_save_dark</item>
=======
        <item name="ic_action_refresh">@drawable/ic_navigation_refresh</item>
>>>>>>> 42f97407
        
        <item name="ic_settings_github">@drawable/ic_settings_github</item>
        <item name="ic_settings_email">@drawable/ic_settings_email_dark</item>
        <item name="ic_settings_rate">@drawable/ic_settings_rate_dark</item>
        
        <item name="ic_dialog_run">@drawable/ic_dialog_run_dark</item>
        <item name="ic_dialog_shutdown">@drawable/ic_dialog_shutdown</item>
        <item name="ic_dialog_passphrase">@drawable/ic_dialog_passphrase_dark</item>
    </style>
    
</resources><|MERGE_RESOLUTION|>--- conflicted
+++ resolved
@@ -11,12 +11,9 @@
         <item name="ic_action_restart">@drawable/ic_action_replay_dark</item>
         <item name="ic_action_edit">@drawable/ic_action_edit_dark</item>
         <item name="ic_action_settings">@drawable/ic_action_settings_dark</item>
-<<<<<<< HEAD
         <item name="ic_action_next">@drawable/ic_action_next_item_dark</item>
         <item name="ic_action_save">@drawable/ic_action_save_dark</item>
-=======
-        <item name="ic_action_refresh">@drawable/ic_navigation_refresh</item>
->>>>>>> 42f97407
+        <item name="ic_action_refresh">@drawable/ic_action_refresh_dark</item>
         
         <item name="ic_settings_github">@drawable/ic_settings_github</item>
         <item name="ic_settings_email">@drawable/ic_settings_email_dark</item>
