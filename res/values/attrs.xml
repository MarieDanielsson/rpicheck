<?xml version="1.0" encoding="utf-8"?>
<resources>
    <attr name="ic_action_new" format="reference"/>
    <attr name="ic_action_delete" format="reference"/>
    <attr name="ic_action_restart" format="reference"/>
    <attr name="ic_action_settings" format="reference"/>
    <attr name="ic_action_edit" format="reference"/>
<<<<<<< HEAD
    <attr name="ic_action_next" format="reference"/>
    <attr name="ic_action_save" format="reference"/>
=======
    <attr name="ic_action_refresh" format="reference"/>
>>>>>>> 42f97407
    
    <attr name="ic_settings_github" format="reference" />
    <attr name="ic_settings_email" format="reference" />
    <attr name="ic_settings_rate" format="reference" />
    
    <attr name="ic_dialog_run" format="reference" />
    <attr name="ic_dialog_shutdown" format="reference" />
    <attr name="ic_dialog_passphrase" format="reference" />
</resources><|MERGE_RESOLUTION|>--- conflicted
+++ resolved
@@ -5,12 +5,9 @@
     <attr name="ic_action_restart" format="reference"/>
     <attr name="ic_action_settings" format="reference"/>
     <attr name="ic_action_edit" format="reference"/>
-<<<<<<< HEAD
     <attr name="ic_action_next" format="reference"/>
     <attr name="ic_action_save" format="reference"/>
-=======
     <attr name="ic_action_refresh" format="reference"/>
->>>>>>> 42f97407
     
     <attr name="ic_settings_github" format="reference" />
     <attr name="ic_settings_email" format="reference" />
